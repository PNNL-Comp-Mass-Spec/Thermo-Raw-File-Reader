--- conflicted
+++ resolved
@@ -1,75 +1,71 @@
-﻿<?xml version="1.0" encoding="utf-8"?>
-<Project ToolsVersion="15.0" DefaultTargets="Build" xmlns="http://schemas.microsoft.com/developer/msbuild/2003">
-  <Import Project="$(MSBuildExtensionsPath)\$(MSBuildToolsVersion)\Microsoft.Common.props" Condition="Exists('$(MSBuildExtensionsPath)\$(MSBuildToolsVersion)\Microsoft.Common.props')" />
-  <PropertyGroup>
-    <Configuration Condition=" '$(Configuration)' == '' ">Debug</Configuration>
-    <Platform Condition=" '$(Platform)' == '' ">AnyCPU</Platform>
-    <ProjectGuid>{EBAFAB40-68C9-473E-8B43-568F97DCC13E}</ProjectGuid>
-    <OutputType>Exe</OutputType>
-    <AppDesignerFolder>Properties</AppDesignerFolder>
-    <RootNamespace>Test_ThermoRawFileReader</RootNamespace>
-    <AssemblyName>Test_ThermoRawFileReader</AssemblyName>
-    <TargetFrameworkVersion>v4.5.1</TargetFrameworkVersion>
-    <FileAlignment>512</FileAlignment>
-    <TargetFrameworkProfile />
-  </PropertyGroup>
-  <PropertyGroup Condition=" '$(Configuration)|$(Platform)' == 'Debug|AnyCPU' ">
-    <PlatformTarget>AnyCPU</PlatformTarget>
-    <DebugSymbols>true</DebugSymbols>
-    <DebugType>full</DebugType>
-    <Optimize>false</Optimize>
-    <OutputPath>bin\Debug\</OutputPath>
-    <DefineConstants>DEBUG;TRACE</DefineConstants>
-    <ErrorReport>prompt</ErrorReport>
-    <WarningLevel>4</WarningLevel>
-    <Prefer32Bit>false</Prefer32Bit>
-  </PropertyGroup>
-  <PropertyGroup Condition=" '$(Configuration)|$(Platform)' == 'Release|AnyCPU' ">
-    <PlatformTarget>AnyCPU</PlatformTarget>
-    <DebugType>pdbonly</DebugType>
-    <Optimize>true</Optimize>
-    <OutputPath>bin\Release\</OutputPath>
-    <DefineConstants>TRACE</DefineConstants>
-    <ErrorReport>prompt</ErrorReport>
-    <WarningLevel>4</WarningLevel>
-  </PropertyGroup>
-  <ItemGroup>
-    <Reference Include="System" />
-    <Reference Include="System.Core" />
-    <Reference Include="System.Xml.Linq" />
-    <Reference Include="System.Data.DataSetExtensions" />
-    <Reference Include="Microsoft.CSharp" />
-    <Reference Include="System.Data" />
-    <Reference Include="System.Xml" />
-  </ItemGroup>
-  <ItemGroup>
-    <Compile Include="modMain.cs" />
-    <Compile Include="Properties\AssemblyInfo.cs" />
-  </ItemGroup>
-  <ItemGroup>
-    <None Include="App.config" />
-  </ItemGroup>
-  <ItemGroup>
-    <ProjectReference Include="..\ThermoRawFileReader.csproj">
-      <Project>{9a814c6c-bd10-4ce3-bd68-bb4774fb10a8}</Project>
-      <Name>ThermoRawFileReader</Name>
-    </ProjectReference>
-  </ItemGroup>
-  <ItemGroup>
-    <PackageReference Include="PRISM-Library">
-<<<<<<< HEAD
-      <Version>2.4.40</Version>
-=======
-      <Version>2.4.56</Version>
->>>>>>> 3ff7ff70
-    </PackageReference>
-  </ItemGroup>
-  <Import Project="$(MSBuildToolsPath)\Microsoft.CSharp.targets" />
-  <!-- To modify your build process, add your task inside one of the targets below and uncomment it. 
-       Other similar extension points exist, see Microsoft.Common.targets.
-  <Target Name="BeforeBuild">
-  </Target>
-  <Target Name="AfterBuild">
-  </Target>
-  -->
+﻿<?xml version="1.0" encoding="utf-8"?>
+<Project ToolsVersion="15.0" DefaultTargets="Build" xmlns="http://schemas.microsoft.com/developer/msbuild/2003">
+  <Import Project="$(MSBuildExtensionsPath)\$(MSBuildToolsVersion)\Microsoft.Common.props" Condition="Exists('$(MSBuildExtensionsPath)\$(MSBuildToolsVersion)\Microsoft.Common.props')" />
+  <PropertyGroup>
+    <Configuration Condition=" '$(Configuration)' == '' ">Debug</Configuration>
+    <Platform Condition=" '$(Platform)' == '' ">AnyCPU</Platform>
+    <ProjectGuid>{EBAFAB40-68C9-473E-8B43-568F97DCC13E}</ProjectGuid>
+    <OutputType>Exe</OutputType>
+    <AppDesignerFolder>Properties</AppDesignerFolder>
+    <RootNamespace>Test_ThermoRawFileReader</RootNamespace>
+    <AssemblyName>Test_ThermoRawFileReader</AssemblyName>
+    <TargetFrameworkVersion>v4.5.1</TargetFrameworkVersion>
+    <FileAlignment>512</FileAlignment>
+    <TargetFrameworkProfile />
+  </PropertyGroup>
+  <PropertyGroup Condition=" '$(Configuration)|$(Platform)' == 'Debug|AnyCPU' ">
+    <PlatformTarget>AnyCPU</PlatformTarget>
+    <DebugSymbols>true</DebugSymbols>
+    <DebugType>full</DebugType>
+    <Optimize>false</Optimize>
+    <OutputPath>bin\Debug\</OutputPath>
+    <DefineConstants>DEBUG;TRACE</DefineConstants>
+    <ErrorReport>prompt</ErrorReport>
+    <WarningLevel>4</WarningLevel>
+    <Prefer32Bit>false</Prefer32Bit>
+  </PropertyGroup>
+  <PropertyGroup Condition=" '$(Configuration)|$(Platform)' == 'Release|AnyCPU' ">
+    <PlatformTarget>AnyCPU</PlatformTarget>
+    <DebugType>pdbonly</DebugType>
+    <Optimize>true</Optimize>
+    <OutputPath>bin\Release\</OutputPath>
+    <DefineConstants>TRACE</DefineConstants>
+    <ErrorReport>prompt</ErrorReport>
+    <WarningLevel>4</WarningLevel>
+  </PropertyGroup>
+  <ItemGroup>
+    <Reference Include="System" />
+    <Reference Include="System.Core" />
+    <Reference Include="System.Xml.Linq" />
+    <Reference Include="System.Data.DataSetExtensions" />
+    <Reference Include="Microsoft.CSharp" />
+    <Reference Include="System.Data" />
+    <Reference Include="System.Xml" />
+  </ItemGroup>
+  <ItemGroup>
+    <Compile Include="modMain.cs" />
+    <Compile Include="Properties\AssemblyInfo.cs" />
+  </ItemGroup>
+  <ItemGroup>
+    <None Include="App.config" />
+  </ItemGroup>
+  <ItemGroup>
+    <ProjectReference Include="..\ThermoRawFileReader.csproj">
+      <Project>{9a814c6c-bd10-4ce3-bd68-bb4774fb10a8}</Project>
+      <Name>ThermoRawFileReader</Name>
+    </ProjectReference>
+  </ItemGroup>
+  <ItemGroup>
+    <PackageReference Include="PRISM-Library">
+      <Version>2.4.56</Version>
+    </PackageReference>
+  </ItemGroup>
+  <Import Project="$(MSBuildToolsPath)\Microsoft.CSharp.targets" />
+  <!-- To modify your build process, add your task inside one of the targets below and uncomment it. 
+       Other similar extension points exist, see Microsoft.Common.targets.
+  <Target Name="BeforeBuild">
+  </Target>
+  <Target Name="AfterBuild">
+  </Target>
+  -->
 </Project>